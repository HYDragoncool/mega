//!
//!
//!

use flate2::write::ZlibEncoder;
use sha1::{Digest, Sha1};
use std::collections::VecDeque;
use std::{io::Write, sync::mpsc};
use venus::internal::object::types::ObjectType;
use venus::{errors::GitError, hash::SHA1, internal::pack::entry::Entry};

const MIN_DELTA_RATE: f64 = 0.5; // minimum delta rate can accept

pub struct PackEncoder<W: Write> {
    object_number: usize,
    process_index: usize,
    window_size: usize,
    window: VecDeque<(Entry, usize)>, // entry and offset
    writer: W,
    inner_offset: usize, // offset of current entry
    inner_hash: Sha1,    // Not SHA1 because need update trait
    final_hash: Option<SHA1>,
}

/// encode header of pack file (12 byte)<br>
/// include: 'PACK', Version(2), number of objects
fn encode_header(object_number: usize) -> Vec<u8> {
    let mut result: Vec<u8> = vec![
        b'P', b'A', b'C', b'K', // The logotype of the Pack File
        0, 0, 0, 2, // generates version 2 only.
    ];
    assert_ne!(object_number, 0); // guarantee self.number_of_objects!=0
    assert!(object_number < (1 << 32));
    //TODO: GitError:numbers of objects should < 4G ,
    result.append((object_number as u32).to_be_bytes().to_vec().as_mut()); // to 4 bytes (network byte order aka. big-endian)
    result
}

/// encode offset of delta object
fn encode_offset(mut value: usize) -> Vec<u8> {
    assert_ne!(value, 0, "offset can't be zero");
    let mut bytes = Vec::new();
    let mut first_byte = true;
    while value != 0 || first_byte {
        let mut byte = (value & 0x7F) as u8; // 获取当前值的最低7位
        value >>= 7; // 右移7位准备处理下一个字节
        if first_byte {
            first_byte = false;
        } else {
            byte -= 1; // sub 1
            byte |= 0x80; // set first bit one
        }
        bytes.push(byte);
    }
    bytes.reverse();
    bytes
}

impl<W: Write> PackEncoder<W> {
    pub fn new(object_number: usize, window_size: usize, mut writer: W) -> Self {
        let head = encode_header(object_number);
        writer.write_all(&head).unwrap();
        let mut hash = Sha1::new();
        hash.update(&head);
        PackEncoder {
            object_number,
            window_size,
            process_index: 0,
            window: VecDeque::with_capacity(window_size),
            writer,
            inner_offset: 12, // 12 bytes header
            inner_hash: hash,
            final_hash: None,
        }
    }

    /// get the hash of the pack file. if the pack file is not finished, return None
    pub fn get_hash(&self) -> Option<SHA1> {
        self.final_hash
    }

    /// encode entries to a pack file with delta objects, write to writer
    pub fn encode(&mut self, rx: mpsc::Receiver<Entry>) -> Result<(), GitError> {
        loop {
            match rx.recv() {
                Ok(entry) => {
                    self.process_index += 1;
                    // push window after encode to void diff by self
                    let offset = self.inner_offset;
                    self.encode_one_object(&entry)?;
                    self.window.push_back((entry, offset));
                    if self.window.len() > self.window_size {
                        self.window.pop_front();
                    }
                }
                Err(_) => {
                    if self.process_index != self.object_number {
                        panic!("not all objects are encoded");
                    }
                    break;
                }
            }
        }

        // hash signature
        let hash_result = self.inner_hash.clone().finalize();
        self.final_hash = Some(SHA1::new(&hash_result.to_vec()));
        self.writer.write_all(&hash_result).unwrap();
        Ok(())
    }

    /// try to encode as delta using objects in window
    /// # Returns
    /// return (delta entry, offset) if success make delta
    /// return (origin Entry,None) if didn't delta,
    fn try_as_offset_delta(&mut self, entry: &Entry) -> (Entry, Option<usize>) {
        let mut best_base: Option<&(Entry, usize)> = None;
        let mut best_rate: f64 = 0.0;
        for try_base in self.window.iter() {
            if try_base.0.obj_type != entry.obj_type {
                continue;
            }
            let rate = delta::encode_rate(&try_base.0.data, &entry.data);
            if rate > MIN_DELTA_RATE && rate > best_rate {
                best_rate = rate;
                best_base = Some(try_base);
            }
        }
        if best_rate > 0.0 {
            let best_base = best_base.unwrap(); // must some if best rate > 0
            let delta = delta::encode(&best_base.0.data, &entry.data);
            let offset = self.inner_offset - best_base.1;
            (
                Entry {
                    data: delta,
                    obj_type: ObjectType::OffsetDelta,
                    ..entry.clone()
                },
                Some(offset),
            )
        } else {
            (entry.clone(), None)
        }
    }

    fn write_all_and_update(&mut self, data: &[u8]) {
        self.inner_hash.update(data);
        self.inner_offset += data.len();
        self.writer.write_all(data).unwrap();
    }

    /// encode one object, and update the hash
    fn encode_one_object(&mut self, entry: &Entry) -> Result<(), GitError> {
        // try encode as delta
        let (entry, offset) = self.try_as_offset_delta(entry);
        let obj_data = entry.data;
        let obj_data_len = obj_data.len();
        let obj_type_number = entry.obj_type.to_u8();

        // **header** encoding
        let mut header_data = vec![(0x80 | (obj_type_number << 4)) + (obj_data_len & 0x0f) as u8];
        let mut size = obj_data_len >> 4; // 4 bit has been used in first byte
        if size > 0 {
            while size > 0 {
                if size >> 7 > 0 {
                    header_data.push((0x80 | size) as u8);
                    size >>= 7;
                } else {
                    header_data.push((size) as u8);
                    break;
                }
            }
        } else {
            header_data.push(0);
        }
        self.write_all_and_update(&header_data);

        // **offset** encoding
        if entry.obj_type == ObjectType::OffsetDelta {
            let offset_data = encode_offset(offset.unwrap());
            self.write_all_and_update(&offset_data);
        } else if entry.obj_type == ObjectType::HashDelta {
            unreachable!("unsupported type")
        }

        // **data** encoding, need zlib compress
        let mut inflate = ZlibEncoder::new(Vec::new(), flate2::Compression::default());
        inflate.write_all(&obj_data)
            .expect("zlib compress should never failed");
        inflate.flush().expect("zlib flush should never failed");
        let compressed_data = inflate.finish().expect("zlib compress should never failed");
        self.write_all_and_update(&compressed_data);
        Ok(())
    }
}

#[cfg(test)]
mod tests {
    use std::{io::Cursor, path::PathBuf, usize};

    use venus::internal::object::blob::Blob;

    use crate::internal::pack::Pack;

    use super::*;
    #[test]
    fn test_pack_encoder() {
       
        fn encode_once(window_size: usize) -> Vec<u8> {
            let mut writter: Vec<u8> = Vec::new();
            // make some different objects, or decode will fail
            let str_vec = vec!["hello, code,", "hello, world.", "!", "123141251251"];
            let mut encoder = PackEncoder::new(str_vec.len(), window_size, &mut writter);
            let (tx, rx) = mpsc::channel::<Entry>();
            for str in str_vec {
                let blob = Blob::from_content(str);
                let entry: Entry = blob.into();
                tx.send(entry).unwrap();
            }
            drop(tx);
            encoder.encode(rx).unwrap();
            assert!(encoder.get_hash().is_some());
            writter
        }
        fn check_format(data: Vec<u8>) {
            let mut p = Pack::new(
                None,
                Some(1024 * 20),
                Some(PathBuf::from("/tmp/.cache_temp")),
            );
            let mut reader = Cursor::new(data);
            p.decode(&mut reader, None).expect("pack file format error");
        }
<<<<<<< HEAD
        // without delta
        let pack_without_delta = encode_once(0);
        let pack_without_delta_size = pack_without_delta.len();
        check_format(pack_without_delta);

        // with delta
        let pack_with_delta = encode_once(3);
        assert_ne!(pack_with_delta.len(), pack_without_delta_size);
        check_format(pack_with_delta);
    }

    #[test]
    fn test_encode_offset() {
        let value = 11013;
        let data = encode_offset(value);
        println!("{:?}", data);
        assert_eq!(data.len(), 2);
        assert_eq!(data[0], 0b_1101_0101);
        assert_eq!(data[1], 0b_0000_0101);
=======
        drop(tx);
        encoder.encode(rx).unwrap();
        assert!(encoder.get_hash().is_some());

        // use decode to check the pack file
        let mut p = Pack::new(
            None,
            Some(1024 * 20),
            Some(PathBuf::from("/tmp/.cache_temp")),
        );
        let mut reader = Cursor::new(writter);
        p.decode(&mut reader, |_|{}).expect("pack file format error");
>>>>>>> 54d012b2
    }
}<|MERGE_RESOLUTION|>--- conflicted
+++ resolved
@@ -205,7 +205,7 @@
     use super::*;
     #[test]
     fn test_pack_encoder() {
-       
+
         fn encode_once(window_size: usize) -> Vec<u8> {
             let mut writter: Vec<u8> = Vec::new();
             // make some different objects, or decode will fail
@@ -231,7 +231,6 @@
             let mut reader = Cursor::new(data);
             p.decode(&mut reader, None).expect("pack file format error");
         }
-<<<<<<< HEAD
         // without delta
         let pack_without_delta = encode_once(0);
         let pack_without_delta_size = pack_without_delta.len();
@@ -251,19 +250,5 @@
         assert_eq!(data.len(), 2);
         assert_eq!(data[0], 0b_1101_0101);
         assert_eq!(data[1], 0b_0000_0101);
-=======
-        drop(tx);
-        encoder.encode(rx).unwrap();
-        assert!(encoder.get_hash().is_some());
-
-        // use decode to check the pack file
-        let mut p = Pack::new(
-            None,
-            Some(1024 * 20),
-            Some(PathBuf::from("/tmp/.cache_temp")),
-        );
-        let mut reader = Cursor::new(writter);
-        p.decode(&mut reader, |_|{}).expect("pack file format error");
->>>>>>> 54d012b2
     }
 }