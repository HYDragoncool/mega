--- conflicted
+++ resolved
@@ -51,11 +51,7 @@
     ///   It can't be zero, or panic <br>
     /// - `mem_limit`: The maximum size of the memory cache in bytes, or None for unlimited.
     ///   The 80% of it will be used for [Caches]  <br>
-<<<<<<< HEAD
-    ///   **Not very accurate, because of memory alignment and other reasons, overuse about 15%** <br>
-=======
     ///   ​**Not very accurate, because of memory alignment and other reasons, overuse about 15%** <br>
->>>>>>> de69f4ae
     /// - `temp_path`: The path to a directory for temporary files, default is "./.cache_temp" <br>
     ///   For example, thread_num = 4 will use up to 8 threads (4 for decoding and 4 for cache) <br>
     /// - `clean_tmp`: whether to remove temp directory when Pack is dropped
@@ -98,11 +94,7 @@
     /// It also collects these header bytes for later use, such as for hashing the entire pack file.
     ///
     /// # Parameters
-<<<<<<< HEAD
-    /// * `pack`: A mutable reference to an object implementing the `Read` trait,
-=======
     /// * `pack` - A mutable reference to an object implementing the `Read` trait,
->>>>>>> de69f4ae
     ///   representing the source of the pack file data (e.g., file, memory stream).
     ///
     /// # Returns
