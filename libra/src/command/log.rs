use std::cmp::min;
use std::collections::HashSet;

use crate::command::load_object;
use crate::internal::branch::Branch;
use crate::internal::head::Head;
use clap::Parser;
use colored::Colorize;
#[cfg(unix)]
use std::io::Write;
#[cfg(unix)]
use std::process::{Command, Stdio};

use mercury::hash::SHA1;
use mercury::internal::object::commit::Commit;
use std::collections::VecDeque;
use std::str::FromStr;

use common::utils::parse_commit_msg;
#[derive(Parser, Debug)]
pub struct LogArgs {
    /// Limit the number of output
    #[clap(short, long)]
    pub number: Option<usize>,
}

///  Get all reachable commits from the given commit hash
///  **didn't consider the order of the commits**
pub async fn get_reachable_commits(commit_hash: String) -> Vec<Commit> {
    let mut queue = VecDeque::new();
    let mut commit_set: HashSet<String> = HashSet::new(); // to avoid duplicate commits because of circular reference
    let mut reachable_commits: Vec<Commit> = Vec::new();
    queue.push_back(commit_hash);

    while !queue.is_empty() {
        let commit_id = queue.pop_front().unwrap();
        let commit_id_hash = SHA1::from_str(&commit_id).unwrap();
        let commit = load_object::<Commit>(&commit_id_hash)
            .expect("fatal: storage broken, object not found");
        if commit_set.contains(&commit_id) {
            continue;
        }
        commit_set.insert(commit_id);

        let parent_commit_ids = commit.parent_commit_ids.clone();
        for parent_commit_id in parent_commit_ids {
            queue.push_back(parent_commit_id.to_string());
        }
        reachable_commits.push(commit);
    }
    reachable_commits
}

pub async fn execute(args: LogArgs) {
    #[cfg(unix)]
    let mut process = Command::new("less") // create a pipe to less
        .arg("-R") // raw control characters
        .arg("-F")
        .stdin(Stdio::piped())
        .stdout(Stdio::inherit())
        .spawn()
        .expect("failed to execute process");

    let head = Head::current().await;
    // check if the current branch has any commits
    if let Head::Branch(branch_name) = head.to_owned() {
        let branch = Branch::find_branch(&branch_name, None).await;
        if branch.is_none() {
            panic!(
                "fatal: your current branch '{}' does not have any commits yet ",
                branch_name
            );
        }
    }

    let commit_hash = Head::current_commit().await.unwrap().to_string();

    let mut reachable_commits = get_reachable_commits(commit_hash.clone()).await;
    // default sort with signature time
    reachable_commits.sort_by(|a, b| b.committer.timestamp.cmp(&a.committer.timestamp));

    let max_output_number = min(args.number.unwrap_or(usize::MAX), reachable_commits.len());
    let mut output_number = 0;
    for commit in reachable_commits {
        if output_number >= max_output_number {
            break;
        }
        output_number += 1;
        let mut message = {
            let mut message = format!("{} {}", "commit".yellow(), &commit.id.to_string().yellow());

            // TODO other branch's head should shown branch name
            if output_number == 1 {
                message = format!("{} {}{}", message, "(".yellow(), "HEAD".blue());
                if let Head::Branch(name) = head.to_owned() {
                    // message += &"-> ".blue();
                    // message += &head.name.as_ref().unwrap().green();
                    message = format!("{}{}{}", message, " -> ".blue(), name.green());
                }
                message = format!("{}{}", message, ")".yellow());
            }
            message
        };
        message.push_str(&format!("\nAuthor: {}", commit.author));
        let (msg, _) = parse_commit_msg(&commit.message);
        message.push_str(&format!("\n{}\n", msg));

        #[cfg(unix)]
        {
            if let Some(ref mut stdin) = process.stdin {
                writeln!(stdin, "{}", message).unwrap();
            } else {
                eprintln!("Failed to capture stdin");
            }
        }
        #[cfg(not(unix))]
        {
            println!("{}", message);
        }
    }
    #[cfg(unix)]
    {
        let _ = process.wait().expect("failed to wait on child");
    }
}

#[cfg(test)]
mod tests {
    use super::*;
    use crate::utils::test::ChangeDirGuard;
    use crate::{command::save_object, utils::test};
    use common::utils::format_commit_msg;
    use mercury::{hash::SHA1, internal::object::commit::Commit};
    use serial_test::serial;
    use tempfile::tempdir;

    #[tokio::test]
    #[serial]
    /// Tests retrieval of commits reachable from a specific commit hash
    async fn test_get_reachable_commits() {
        let temp_path = tempdir().unwrap();
        test::setup_with_new_libra_in(temp_path.path()).await;
        let _guard = test::ChangeDirGuard::new(temp_path.path());

        let commit_id = create_test_commit_tree().await;

        let reachable_commits = get_reachable_commits(commit_id).await;
        assert_eq!(reachable_commits.len(), 6);
    }

    #[tokio::test]
    #[serial]
    /// Tests log command execution functionality
    async fn test_execute_log() {
        let temp_path = tempdir().unwrap();
        test::setup_with_new_libra_in(temp_path.path()).await;
        let _guard = ChangeDirGuard::new(temp_path.path());
        let _ = create_test_commit_tree().await;

<<<<<<< HEAD
=======
        // let args = LogArgs { number: Some(1) };
        // execute(args).await;
>>>>>>> 8ca668f8
        let head = Head::current().await;
        // check if the current branch has any commits
        if let Head::Branch(branch_name) = head.to_owned() {
            let branch = Branch::find_branch(&branch_name, None).await;
            if branch.is_none() {
                panic!(
                    "fatal: your current branch '{}' does not have any commits yet ",
                    branch_name
                );
            }
        }

        let commit_hash = Head::current_commit().await.unwrap().to_string();
<<<<<<< HEAD
=======

>>>>>>> 8ca668f8
        let mut reachable_commits = get_reachable_commits(commit_hash.clone()).await;
        // default sort with signature time
        reachable_commits.sort_by(|a, b| b.committer.timestamp.cmp(&a.committer.timestamp));
        //the last seven commits
        let max_output_number = min(6, reachable_commits.len());
        let mut output_number = 6;
        for commit in reachable_commits.iter().take(max_output_number) {
            assert_eq!(commit.message, format!("\nCommit_{}", output_number));
            output_number -= 1;
        }
    }

    /// create a test commit tree structure as graph and create branch (master) head to commit 6
    /// return a commit hash of commit 6
    ///            3   6
    ///          /  \ /
    ///    1 -- 2    5
    //           \  / \
    ///            4   7
    async fn create_test_commit_tree() -> String {
        let mut commit_1 = Commit::from_tree_id(
            SHA1::new(&[1; 20]),
            vec![],
            &format_commit_msg("Commit_1", None),
        );
        commit_1.committer.timestamp = 1;
        // save_object(&commit_1);
        save_object(&commit_1, &commit_1.id).unwrap();

        let mut commit_2 = Commit::from_tree_id(
            SHA1::new(&[2; 20]),
            vec![commit_1.id],
            &format_commit_msg("Commit_2", None),
        );
        commit_2.committer.timestamp = 2;
        save_object(&commit_2, &commit_2.id).unwrap();

        let mut commit_3 = Commit::from_tree_id(
            SHA1::new(&[3; 20]),
            vec![commit_2.id],
            &format_commit_msg("Commit_3", None),
        );
        commit_3.committer.timestamp = 3;
        save_object(&commit_3, &commit_3.id).unwrap();

        let mut commit_4 = Commit::from_tree_id(
            SHA1::new(&[4; 20]),
            vec![commit_2.id],
            &format_commit_msg("Commit_4", None),
        );
        commit_4.committer.timestamp = 4;
        save_object(&commit_4, &commit_4.id).unwrap();

        let mut commit_5 = Commit::from_tree_id(
            SHA1::new(&[5; 20]),
            vec![commit_2.id, commit_4.id],
            &format_commit_msg("Commit_5", None),
        );
        commit_5.committer.timestamp = 5;
        save_object(&commit_5, &commit_5.id).unwrap();

        let mut commit_6 = Commit::from_tree_id(
            SHA1::new(&[6; 20]),
            vec![commit_3.id, commit_5.id],
            &format_commit_msg("Commit_6", None),
        );
        commit_6.committer.timestamp = 6;
        save_object(&commit_6, &commit_6.id).unwrap();

        let mut commit_7 = Commit::from_tree_id(
            SHA1::new(&[7; 20]),
            vec![commit_5.id],
            &format_commit_msg("Commit_7", None),
        );
        commit_7.committer.timestamp = 7;
        save_object(&commit_7, &commit_7.id).unwrap();

        // set current branch head to commit 6
        let head = Head::current().await;
        let branch_name = match head {
            Head::Branch(name) => name,
            _ => panic!("should be branch"),
        };

        Branch::update_branch(&branch_name, &commit_6.id.to_string(), None).await;

        commit_6.id.to_string()
    }
}<|MERGE_RESOLUTION|>--- conflicted
+++ resolved
@@ -157,11 +157,8 @@
         let _guard = ChangeDirGuard::new(temp_path.path());
         let _ = create_test_commit_tree().await;
 
-<<<<<<< HEAD
-=======
         // let args = LogArgs { number: Some(1) };
         // execute(args).await;
->>>>>>> 8ca668f8
         let head = Head::current().await;
         // check if the current branch has any commits
         if let Head::Branch(branch_name) = head.to_owned() {
@@ -175,10 +172,7 @@
         }
 
         let commit_hash = Head::current_commit().await.unwrap().to_string();
-<<<<<<< HEAD
-=======
-
->>>>>>> 8ca668f8
+
         let mut reachable_commits = get_reachable_commits(commit_hash.clone()).await;
         // default sort with signature time
         reachable_commits.sort_by(|a, b| b.committer.timestamp.cmp(&a.committer.timestamp));
