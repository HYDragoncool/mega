use std::path::{Path, PathBuf};
use std::{collections::VecDeque, sync::Arc, time::Duration};
use axum::async_trait;
use mercury::hash::SHA1;
use mercury::internal::object::tree::{Tree, TreeItemMode};
use reqwest::Client;

use tokio::sync::mpsc::Sender;
use tokio::sync::Mutex;
use tokio::time;
use async_recursion::async_recursion;

use crate::manager::store::store_trees;
use crate::scolfs;
use crate::util::GPath;
use crate::util::config;

use super::{ScorpioManager, WorkDir};

#[allow(unused)]
#[async_trait]
pub trait CheckHash{
    async fn check(&mut self);
    
    async fn fetch<P: AsRef<Path>+ std::marker::Send  >(&mut self,inode:u64,monopath :P)-> WorkDir;
}

#[async_trait]
impl CheckHash for ScorpioManager{
    async fn check(&mut self) {
        
        let mut handlers = Vec::new();

        for work in &mut self.works {
            // if the config hash is null or empty , mean that it's a new config work node path .
            if work.hash.is_empty() {
                let p = GPath::from(work.path.to_string());
                // Get the tree and its hash value, for name dictionary .
                let tree = fetch_tree(&p).await.unwrap();
                work.hash = tree.id.to_string();
                // the lower path is store file path for remote code version .
                let store_path = config::store_path();
                let _lower = PathBuf::from(store_path).join(&work.hash).join("lower");
                handlers.push(tokio::spawn(async move { fetch_code(&p, _lower).await }));
            }
        }
        // if have new config path , finish all handlers and write back the config file
        if !handlers.is_empty(){
            for handle in handlers {
                let _ = handle.await;
            }
            //Get config file path from scorpio_config.rs
            let config_file = config::config_file();
            let _ = self.to_toml(config_file);

        }

    }
    
    async fn fetch<P: AsRef<Path> + std::marker::Send  >(&mut self,inode:u64,monopath :P) -> WorkDir {
        let path = monopath.as_ref().to_str().unwrap().to_string();
        let p = GPath::from(path);
        // Get the tree and its hash value, for name dictionary .
        let tree = fetch_tree(&p).await.unwrap();
        let workdir = WorkDir{
            path: p.to_string(),
            node:inode,
            hash: tree.id.to_string(),
        };
        //work.hash = tree.id.to_string();
        // the lower path is store file path for remote code version . 
        let store_path = config::store_path();
        let _lower = PathBuf::from(store_path).join(&workdir.hash).join("lower");
        fetch_code(&p, _lower).await.unwrap();
        self.works.push(workdir.clone());
        let config_file = config::config_file();
        let _ = self.to_toml(config_file);

        workdir
    }
}

pub async fn fetch<P: AsRef<Path>>(manager:&mut ScorpioManager,inode:u64,monopath :P) -> std::io::Result<WorkDir> {
    let path = monopath.as_ref().to_str().unwrap().to_string();
    let p = GPath::from(path);
    // Get the tree and its hash value, for name dictionary .
    let tree =fetch_tree(&p).await.unwrap();
    let workdir = WorkDir{
        path: p.to_string(),
        node:inode,
        hash: tree.id.to_string(),
    };
    //work.hash = tree.id.to_string();
    // the lower path is store file path for remote code version . 
    let store_path = config::store_path();
    let _lower = PathBuf::from(store_path).join(&workdir.hash).join("lower");
    fetch_code(&p, _lower).await?;
    manager.works.push(workdir.clone());
    let config_file = config::config_file();
    let _ = manager.to_toml(config_file);
    
    Ok(workdir)
}

#[allow(unused)]
#[allow(clippy::blocks_in_conditions)]
async fn worker_thread(
    id:u32,
    root_path:GPath,
    target_path:&Path,
    shared_queue: Arc<Mutex<VecDeque<GPath>>>,
    send_tree :Sender<Tree>,
) {
    let client = Client::new();
    //let mut interval = time::interval(Duration::from_millis(50)); 
    let timeout_duration = Duration::from_millis(300);
    loop {
        let path = tokio::select! {
            _ = time::sleep(timeout_duration) => {
                // If timeout and no more tree, finish this thread.
                println!("Timeout occurred while waiting for path");
                break;
            },
            path = async {
                loop{
                    {
                        let mut queue = shared_queue.lock().await;
                        if let Some(pa) = queue.pop_front(){
                            break pa;
                        }
                    }
                }
            } => {
                path
            }
        };
        // deal with  path .
        let url = format!("{}{}", config::tree_file_endpoint(), path);
        match client.get(&url).send().await {
            Ok(response) => {
                if response.status().is_success() {
                    match response.bytes().await {
                        Ok(bytes) => {
                            match Tree::try_from(&bytes[..]) {
                                Ok(tree) => {
                                    trace!("ID:{},path:{}",id,path);
                                    send_tree.send(tree.clone()).await;
                                    //trace!("path:{},new tree:{}",path,tree );
                                    for item in tree.tree_items {

                                        let mut subpath = path.clone();// New path ->  mono/repo/dirpath
                                        subpath.push(item.name);
                                        let real_path = target_path.join(subpath.part(root_path.path.len(), subpath.path.len()));
                                        if item.mode == TreeItemMode::Tree {
                                            {
                                                let mut queue = shared_queue.lock().await;
                                                queue.push_back(subpath);
                                            }
                                            // mkdir 
                                            tokio::fs::create_dir_all(real_path).await.unwrap();
                                        } else {
                                            
                                            // TODO: fetch file and save to target path. about file fetch api, refer to test_fetch_octet_stream() test func. 
                                            fetch_and_save_file(&item.id,real_path).await.unwrap();
                                        }
                                    }
                                },
                                Err(e) => {
                                    println!("Failed to parse tree: {:?}", e);
                                },
                            }
                        },
                        Err(e) => {
                            println!("Failed to get response bytes: {:?}", e);
                        },
                    }
                } else {
                    println!("Failed to fetch tree: {}", response.status());
                }
            },
            Err(e) => {
                println!("Failed to send request: {:?}", e);
            },
        }
    }
}

#[async_recursion]
async fn worker_ro_thread(    
    root_path:GPath,
    target_path:Arc<PathBuf>,
    path:GPath,
    send_tree :Sender<(GPath,Tree)>
){
        let tree = fetch_tree(&path).await.unwrap();
        trace!("path:{}",path);
        let _ = send_tree.send((path.clone(),tree.clone())).await;
        let mut handlers = Vec::new();
        //trace!("path:{},new tree:{}",path,tree );
        for item in tree.tree_items {
            let mut subpath = path.clone();// New path ->  mono/repo/dirpath
            subpath.push(item.name);
            let real_path = target_path.join(subpath.part(root_path.path.len(), subpath.path.len()));
            if item.mode == TreeItemMode::Tree {
                {
                    let root_path = root_path.clone();
                    let _path = target_path.clone();
                    let send_tree = send_tree.clone();
                    handlers.push(
                        tokio::spawn(async move {
                            worker_ro_thread(root_path,_path,subpath,send_tree.clone()).await
                        })
                    );
                }
                // mkdir 
                tokio::fs::create_dir_all(real_path).await.unwrap();
            } else {

                let e = fetch_and_save_file(&item.id,real_path).await;
                println!("{:?}",e);
            }
        }
        for h in handlers{
            let _ = h.await;
        }
      
}

///
/// the tree info is store in k-v database.
///     monorepo path  -> Tree
/// 
async fn fetch_code(path:&GPath, save_path : impl AsRef<Path>) -> std::io::Result<()> {

    let target_path: Arc<PathBuf> = Arc::new(save_path.as_ref().to_path_buf());
    
    // Create the save_path directory if it doesn't exist
    tokio::fs::create_dir_all(&save_path).await?;
    let rece;
    let handle;
    {
        let (send,_rece) = tokio::sync::mpsc::channel::<(GPath,Tree)>(100);
        rece = _rece;

        let p: GPath = path.clone();
        let sc = send.clone();
        let ps=target_path.clone()  ;
        handle = tokio::spawn(async move {
            worker_ro_thread( p.clone(), ps,p ,sc).await;
        });
    }


    let storepath = save_path.as_ref().parent().unwrap().join("tree.db");
    store_trees(storepath.to_str().unwrap(), rece).await?;
    
    // Clean up workers (depends on how you implement worker_thread termination)
    let _ = handle.await;

    //get lfs file
<<<<<<< HEAD
    scolfs::lfs::lfs_restore(save_path.as_ref().to_str().unwrap()).await?;
=======
    scolfs::lfs::lfs_restore(
        &path.to_string(),
        save_path.as_ref().to_str().unwrap()
    ).await.unwrap();
>>>>>>> 7579608e

    print!("finish code for {}...", path);

    Ok(())
}



// async fn fetch_code_nore(path:&GPath, save_path : impl AsRef<Path>){
    
//         let queue = Arc::new(Mutex::new(VecDeque::new()));
//         let queue_clone = queue.clone();
       
//         let p = path.clone();
//         let _handle = tokio::spawn(async move {
//             // Initialize the queue with a path
//             let mut queue = queue_clone.lock().await;
//             queue.push_back( p);
//         });
//         let mut handles = vec![];
//         let target_path: Arc<PathBuf> = Arc::new(save_path.as_ref().to_path_buf());
        
//         // Create the save_path directory if it doesn't exist
//         tokio::fs::create_dir_all(&save_path).await.unwrap();
//         let rece;
//         {
//             let (s,r) = tokio::sync::mpsc::channel::<Tree>(100);
//             rece = r;
//             for i in 0..10 {
//                 let p: GPath = path.clone();
//                 let queue_clone = queue.clone();
//                 let o = target_path.clone();
//                 let ss = s.clone();
//                 let handle = tokio::spawn(async move {
//                     worker_thread(i, p, &o, queue_clone,ss).await;
//                 });
//                 handles.push(handle);
//             }
//         }

//         // Clean up workers (depends on how you implement worker_thread termination)
//         for handle in handles {
//             let _ = handle.await;
//         }
//         let storepath = save_path.as_ref().parent().unwrap().join("tree.db");
//         store::store_trees(storepath.to_str().unwrap(), rece).await;
//         // Check if the queue has been populated
//         let queue = queue.lock().await;
//         assert!(queue.len() == 0);
     
// }


async fn fetch_and_save_file(url: &SHA1, save_path: impl AsRef<Path>) -> Result<(), Box<dyn std::error::Error>> {
    let client = Client::new();
    let file_blob_endpoint = config::file_blob_endpoint();
    let url = format!("{}/{}",file_blob_endpoint,url);
    // Send GET request
    let response = client.get(url).send().await?;
    
    // Ensure that the response status is successful
    if response.status().is_success() {
        // Get the binary data from the response body
        let content = response.bytes().await?;
        
        // Store the content in a Vec<u8>
        let data: Vec<u8> = content.to_vec();
        
        // Save the data to a file
        tokio::fs::write(save_path, data).await?;
        
    } else {
        eprintln!("Request failed with status: {}", response.status());
    }
    
    Ok(())
}

#[allow(unused)]
pub async fn fetch_tree(path: &GPath) -> Result<Tree, Box<dyn std::error::Error>> {
    let url = format!("{}{}", config::tree_file_endpoint(), path);
    let response = reqwest::get(&url).await?;
    
    if response.status().is_success() {
        let bytes = response.bytes().await?;
        let tree = Tree::try_from(&bytes[..])?;
        Ok(tree)
    } else {
        Err(format!("Failed to fetch tree: {}", response.status()).into())
    }
}
          

#[cfg(test)]
mod tests {
    use reqwest::Client;
    use std::error::Error;
    use mercury::internal::object::tree::Tree;
    use std::fs::File;
    #[tokio::test]
    async fn test_fetch_octet_stream() -> Result<(), Box<dyn Error>> {
        // Create an HTTP client
        let client = Client::new();
        
        // Use the URL from environment variables or local test URL
        let url = "http://localhost:8000/api/v1/file/tree?path=/third-part/mega";
        
        // Send GET request
        let response = client.get(url).send().await?;
        
        // Ensure that the response status is successful
        if response.status().is_success() {
            // Get the binary data from the response body
            let content = response.bytes().await?;
            
            // Store the content in a Vec<u8>
            let data: Vec<u8> = content.to_vec();
            let tree = Tree::try_from(&data[..]).unwrap();
            // Print the data length for testing assertions
            // println!("Received {} bytes of data", data.len());
            
            // // You can add more assertions or validation logic here
            // assert!(!data.is_empty(), "Data should not be empty");

            println!("{}",tree);
            // You can also validate the specific content of the data
            // assert_eq!(data, expected_data); // You need to define expected_data
            
        } else {
            eprintln!("Request failed with status: {}", response.status());
            return Err(format!("Request failed with status: {}", response.status()).into());
        }
        
        Ok(())
    }

    #[tokio::test]
    async fn test_fetch_octet_file() {
        // Create an HTTP client
        let client = Client::new();

        // Use the URL from environment variables or local test URL
        let url = "http://localhost:8000/api/v1/file/blob/841b6fe34540e866e1f458d77b1bd03d3cb0e782";
        // Send a GET request
        let response = client.get(url).send().await.unwrap();

        // Ensure that the response status is successful
        if response.status().is_success() {
            // Get the binary data from the response body
            let content = response.bytes().await.unwrap();

            // Store the content in a Vec<u8>
            let data: Vec<u8> = content.to_vec();
            use std::io::prelude::*;
            // Save the data to a file
            let mut file = File::create("output.txt").unwrap();
            file.write_all(&data).unwrap();

            // Print the path to the saved file
            println!("Data saved to output.txt");
        } else {
            eprintln!("Request failed with status: {}", response.status());
        }
    }

}<|MERGE_RESOLUTION|>--- conflicted
+++ resolved
@@ -258,14 +258,10 @@
     let _ = handle.await;
 
     //get lfs file
-<<<<<<< HEAD
-    scolfs::lfs::lfs_restore(save_path.as_ref().to_str().unwrap()).await?;
-=======
     scolfs::lfs::lfs_restore(
         &path.to_string(),
         save_path.as_ref().to_str().unwrap()
     ).await.unwrap();
->>>>>>> 7579608e
 
     print!("finish code for {}...", path);
 
